--- conflicted
+++ resolved
@@ -1,25 +1,20 @@
 import logging
 import os
-<<<<<<< HEAD
 import pickle
-=======
->>>>>>> 2cbd0365
 from functools import partial
 
 from tqdm import tqdm
 
 import meerkat as mk
 
-<<<<<<< HEAD
 from .data_utils import (
     compute_file_tuples,
     compute_slice_matrix,
+    get_sz_labels,
     compute_stanford_file_tuples,
     stanford_eeg_loader,
 )
-=======
-from .data_utils import compute_file_tuples, compute_slice_matrix, get_sz_labels
->>>>>>> 2cbd0365
+
 
 logger = logging.getLogger(__name__)
 
