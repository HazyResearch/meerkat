--- conflicted
+++ resolved
@@ -284,14 +284,7 @@
 
 
 def compute_slice_matrix(
-<<<<<<< HEAD
-    input_dict,
-    time_step_size=1,
-    clip_len=60,
-    stride=60,
-=======
     input_dict, time_step_size=1, clip_len=60, stride=60, offset=0, normalize=True
->>>>>>> 9ec9a07f
 ):
     """
     Convert entire EEG sequence into clips of length clip_len
