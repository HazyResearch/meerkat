--- conflicted
+++ resolved
@@ -859,15 +859,6 @@
             return self
 
         # Get some information about the function
-<<<<<<< HEAD
-        with self.format(input_columns):
-            function_properties = self._inspect_function(
-                function, with_indices, is_batched_fn, materialize=materialize, **kwargs
-            )
-            assert (
-                function_properties.dict_output
-            ), f"`function` {function} must return dict."
-=======
         dp = self[input_columns] if input_columns is not None else self
         function_properties = dp._inspect_function(
             function, with_indices, is_batched_fn, materialize=materialize
@@ -875,7 +866,6 @@
         assert (
             function_properties.dict_output
         ), f"`function` {function} must return dict."
->>>>>>> 88750a32
 
         if not is_batched_fn:
             # Convert to a batch function
@@ -977,17 +967,6 @@
             return None
 
         # Get some information about the function
-<<<<<<< HEAD
-        with self.format(input_columns):
-            function_properties = self._inspect_function(
-                function,
-                with_indices,
-                is_batched_fn=is_batched_fn,
-                materialize=materialize,
-                **kwargs,
-            )
-            assert function_properties.bool_output, "function must return boolean."
-=======
         dp = self[input_columns] if input_columns is not None else self
         function_properties = dp._inspect_function(
             function,
@@ -996,7 +975,6 @@
             materialize=materialize,
         )
         assert function_properties.bool_output, "function must return boolean."
->>>>>>> 88750a32
 
         # Map to get the boolean outputs and indices
         logger.info("Running `filter`, a new DataPanel will be returned.")
