--- conflicted
+++ resolved
@@ -13,23 +13,7 @@
     import torch
 
 
-<<<<<<< HEAD
-# def search(
-#     data: DataFrame,
-#     query: np.ndarray,
-#     by: str = None,
-#     k: int = None,
-# ) -> DataFrame:
-#     """
-#     To achieve this we will need to implement index. k
-
-
-#     """
-
-
-=======
 @reactive
->>>>>>> a2bfa55f
 def search(
     data: DataFrame,
     query: np.ndarray,
