import os
import subprocess
from dataclasses import dataclass, field
from typing import TYPE_CHECKING, Any, Dict, List, Mapping, Optional

from fastapi import FastAPI, HTTPException

from meerkat.interactive.server import Server
from meerkat.tools.utils import WeakMapping

if TYPE_CHECKING:
<<<<<<< HEAD
    from meerkat.interactive.graph import Modification
=======
    from meerkat.interactive.modification import Modification
    from meerkat.interactive.server import Server
>>>>>>> 25ef85ea
    from meerkat.mixins.identifiable import IdentifiableMixin


@dataclass
class Secrets:

    api_keys: Dict[str, str] = field(default_factory=dict)

    def add(self, api: str, api_key: str):
        self.api_keys[api] = api_key

    def get(self, api: str):
        try:
            return self.api_keys[api]
        except KeyError:
            raise HTTPException(
                status_code=404,
                detail=f"No API key found for {api}.\
                 Add one with `secrets.add(api, api_key)`.",
            )


@dataclass
class LanguageModel:

    manifest: Any = None

    def set(self, client: str = "ai21", engine: str = "j1-jumbo"):
        from manifest import Manifest

        self.manifest = Manifest(
            client_name=client,
            client_connection=state.secrets.get(client),
            engine=engine,
            cache_name="sqlite",
            cache_connection="./logs",
        )

    def get(self):
        return self.manifest


@dataclass
class APIInfo:

    api: FastAPI
    port: int
    server: Optional[Server] = None
    name: str = "localhost"
    shared: bool = False
    process: subprocess.Popen = None
    _url: str = None

    @property
    def url(self):
        if self._url:
            return self._url
        if self.shared:
            return f"http://{self.name}"
        return f"http://{self.name}:{self.port}"

    @property
    def docs_url(self):
        return f"{self.url}/docs"

    @property
    def docs(self):
        from IPython.display import IFrame

        return IFrame(self.docs_url, width=800, height=600)


@dataclass
class FrontendInfo:

    package_manager: str
    port: int
    name: str = "localhost"
    shared: bool = False
    process: subprocess.Popen = None
    _url: str = None

    @property
    def url(self):
        if self._url:
            return self._url
        if self.shared:
            return f"http://{self.name}"
        return f"http://{self.name}:{self.port}"


@dataclass
class Identifiables:
    """We maintain a separate group for each type of identifiable object.

    Objects in the group are identified by a unique id.
    """

    columns: WeakMapping = field(default_factory=WeakMapping)
    dataframes: WeakMapping = field(default_factory=WeakMapping)
    interfaces: Mapping = field(default_factory=dict)
    slicebys: WeakMapping = field(default_factory=WeakMapping)
    aggregations: WeakMapping = field(default_factory=WeakMapping)
    box_operations: WeakMapping = field(default_factory=WeakMapping)
    components: WeakMapping = field(default_factory=WeakMapping)
    refs: WeakMapping = field(default_factory=WeakMapping)
    stores: WeakMapping = field(default_factory=WeakMapping)
    endpoints: WeakMapping = field(default_factory=WeakMapping)
    routers: WeakMapping = field(default_factory=WeakMapping)
    nodes: WeakMapping = field(default_factory=WeakMapping)
    states: WeakMapping = field(default_factory=WeakMapping)

    def add(self, obj: "IdentifiableMixin"):
        group = getattr(self, obj.identifiable_group)
        group[obj.id] = obj

    def get(self, id: str, group: str):
        group, group_name = getattr(self, group), group
        try:
            value = group[id]
        except KeyError:
            raise HTTPException(
                status_code=404,
                detail=f"No object in group '{group_name}' with id '{id}'",
            )
        return value


@dataclass
class ModificationQueue:
    """A queue of modifications to be applied to a dataframe."""

    queue: List["Modification"] = field(default_factory=list)

    # Boolean attribute that controls whether the queue is accepting new
    # modifications
    # When _ready is False, `add` will no-op
    _ready: bool = False

    def add(self, modification: "Modification"):
        if self._ready:
            self.queue.append(modification)
        # Do nothing if not ready

    def clear(self) -> List["Modification"]:
        """Clear the modification queue, and return the old queue."""
        current_queue = self.queue
        self.queue = []
        return current_queue

    def ready(self):
        """Ready the queue for accepting new modifications."""
        self._ready = True

    def unready(self):
        self._ready = False


@dataclass
class GlobalState:

    api_info: APIInfo = None
    frontend_info: FrontendInfo = None
    identifiables: Identifiables = field(default_factory=Identifiables)
    secrets: Secrets = field(default_factory=Secrets)
    llm: LanguageModel = field(default_factory=LanguageModel)
    modification_queue: ModificationQueue = field(default_factory=ModificationQueue)


global state
state = GlobalState()


def add_secret(api: str, api_key: str):
    """Add an API key to the global state."""
    state.secrets.add(api, api_key)


def run_on_startup():
    """
    Run on startup
    """
    frontend_url = os.environ.get("MEERKAT_FRONTEND_URL", None)
    if frontend_url:
        state.frontend_info = FrontendInfo(None, None, _url=frontend_url)
        
    api_url = os.environ.get("MEERKAT_API_URL", None)
    if api_url:
        state.api_info = APIInfo(None, None, _url=api_url)

run_on_startup()<|MERGE_RESOLUTION|>--- conflicted
+++ resolved
@@ -9,12 +9,8 @@
 from meerkat.tools.utils import WeakMapping
 
 if TYPE_CHECKING:
-<<<<<<< HEAD
-    from meerkat.interactive.graph import Modification
-=======
     from meerkat.interactive.modification import Modification
     from meerkat.interactive.server import Server
->>>>>>> 25ef85ea
     from meerkat.mixins.identifiable import IdentifiableMixin
 
 
