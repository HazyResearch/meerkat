--- conflicted
+++ resolved
@@ -1,19 +1,11 @@
-<<<<<<< HEAD
-=======
 import functools
 from ctypes import Union
->>>>>>> a1d95399
 from multiprocessing.sharedctypes import Value
 from typing import Any, Dict, List, Union
 
-<<<<<<< HEAD
 from fastapi import APIRouter, Body, HTTPException
-from pydantic import BaseModel, validator
-=======
-import numpy as np
-from fastapi import APIRouter, HTTPException
 from pydantic import BaseModel
->>>>>>> a1d95399
+
 
 import meerkat as mk
 from meerkat.datapanel import DataPanel
@@ -159,23 +151,15 @@
 curr_dp: mk.DataPanel = None
 
 
-<<<<<<< HEAD
 @router.post("/{datapanel_id}/sort/")
 def sort(datapanel_id: str, by: str = Body()):
     dp = state.identifiables.get(group="datapanels", id=datapanel_id)
     dp = mk.sort(data=dp, by=by, ascending=False)
-=======
-@router.post("/{datapanel_id}/sort")
-def sort(datapanel_id: str, request: SortRequest) -> SchemaResponse:
-    dp = get_datapanel(datapanel_id)
-    dp = mk.sort(data=dp, by=request.by, ascending=False)
->>>>>>> a1d95399
     global curr_dp
     curr_dp = dp
     return SchemaResponse(id=dp.id, columns=_get_column_infos(dp))
 
 
-<<<<<<< HEAD
 @router.post("/{datapanel_id}/aggregate/")
 def aggregate(
     datapanel_id: str,
@@ -210,7 +194,8 @@
     value = convert_to_python(value)
 
     return value
-=======
+
+
 # TODO: Filter to take filtering criteria objects
 # TODO: update for filtering row
 class FilterRequest(BaseModel):
@@ -256,5 +241,4 @@
     curr_dp = dp
     return SchemaResponse(
         id=dp.id, columns=_get_column_infos(dp, ["img", "path", "label"])
-    )
->>>>>>> a1d95399
+    )