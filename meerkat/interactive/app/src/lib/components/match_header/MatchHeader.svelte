<script lang="ts">
<<<<<<< HEAD
	import { match, MatchCriterion, sort, type DataPanelSchema } from '$lib/api/datapanel';
	import type { RefreshCallback } from '$lib/api/callbacks';
=======
>>>>>>> e93f3a85
	import { api_url } from '$lib/../routes/network/stores';
	import type { RefreshCallback } from '$lib/api/callbacks';
	import { match, sort, type DataPanelSchema } from '$lib/api/datapanel';
	import Status from '$lib/components/common/Status.svelte';
	import Select from 'svelte-select';


	export let schema_promise: Promise<DataPanelSchema>;
	export let refresh_callback: RefreshCallback;
	export let match_criterion: MatchCriterion;

	let search_box_text: string = '';
	let search_promise: Promise<DataPanelSchema>;
	let column: string = '';
	let status: string = 'waiting';

	let on_search = async () => {
		if (column === '') {
			status = 'error';
			return;
		}
<<<<<<< HEAD
		match_criterion = new MatchCriterion(column, search_box_text);

		let promise = refresh_callback();
		
		promise.then(() => {
			status = 'success';
		})
		status = 'success';
=======
		status = 'working';
		let match_output: DataPanelSchema = await match(
			$api_url,
			base_datapanel_id,
			search_box_text,
			column
		);
		status = 'success';
		search_promise = sort($api_url, base_datapanel_id, match_output.columns[0].name);
		search_promise.then((schema: DataPanelSchema) => {
			refresh_callback(schema.id);
			status = 'success';
		});
>>>>>>> e93f3a85
	};

	const onKeyPress = (e) => {
		if (e.charCode === 13) on_search();
		else status = 'waiting';
	};

	let items_promise = schema_promise.then((schema) => {
		return schema.columns.map((column) => {
			return {
				value: column.name,
				label: column.name
			};
		});
	});

	function handleSelect(event) {
		column = event.detail.value;
	}

	function handleClear() {
		column = '';
	}
</script>

<div class="bg-slate-100 py-3 rounded-lg drop-shadow-md">
	<div class="form-control w-full">
		<div class="input-group w-full flex items-center">
			<div class="px-3">
				<Status {status} />
			</div>
			<input
				type="text"
				bind:value={search_box_text}
				placeholder="Write some text to be matched..."
				class="input input-bordered grow h-10 px-3 rounded-md shadow-md"
				on:keypress={onKeyPress}
			/>
			<div class="text-slate-400 px-2">against</div>

			<div class="themed pr-2">
				{#await items_promise}
					<Select id="column" placeholder="...a column." isWaiting={true} showIndicator={true} />
				{:then items}
					<Select
						id="column"
						placeholder="...a column."
						{items}
						showIndicator={true}
						listPlacement="auto"
						on:select={handleSelect}
						on:clear={handleClear}
					/>
				{/await}
			</div>
		</div>
	</div>
</div>

<style>
	/* 	
			CSS variables can be used to control theming.
			https://github.com/rob-balfre/svelte-select/blob/master/docs/theming_variables.md
	*/

	.themed {
		--itemPadding: 0.1rem;
		--itemColor: '#7c3aed';
		@apply rounded-md w-40 border-0;
		@apply z-[1000000];
	}
	.list-container {
		z-index: 2000;
		position: relative;
	}
</style><|MERGE_RESOLUTION|>--- conflicted
+++ resolved
@@ -1,12 +1,7 @@
 <script lang="ts">
-<<<<<<< HEAD
-	import { match, MatchCriterion, sort, type DataPanelSchema } from '$lib/api/datapanel';
+	import { MatchCriterion, type DataPanelSchema } from '$lib/api/datapanel';
 	import type { RefreshCallback } from '$lib/api/callbacks';
-=======
->>>>>>> e93f3a85
 	import { api_url } from '$lib/../routes/network/stores';
-	import type { RefreshCallback } from '$lib/api/callbacks';
-	import { match, sort, type DataPanelSchema } from '$lib/api/datapanel';
 	import Status from '$lib/components/common/Status.svelte';
 	import Select from 'svelte-select';
 
@@ -16,7 +11,6 @@
 	export let match_criterion: MatchCriterion;
 
 	let search_box_text: string = '';
-	let search_promise: Promise<DataPanelSchema>;
 	let column: string = '';
 	let status: string = 'waiting';
 
@@ -25,30 +19,13 @@
 			status = 'error';
 			return;
 		}
-<<<<<<< HEAD
+		status = 'working';
 		match_criterion = new MatchCriterion(column, search_box_text);
 
 		let promise = refresh_callback();
-		
 		promise.then(() => {
 			status = 'success';
 		})
-		status = 'success';
-=======
-		status = 'working';
-		let match_output: DataPanelSchema = await match(
-			$api_url,
-			base_datapanel_id,
-			search_box_text,
-			column
-		);
-		status = 'success';
-		search_promise = sort($api_url, base_datapanel_id, match_output.columns[0].name);
-		search_promise.then((schema: DataPanelSchema) => {
-			refresh_callback(schema.id);
-			status = 'success';
-		});
->>>>>>> e93f3a85
 	};
 
 	const onKeyPress = (e) => {
