--- conflicted
+++ resolved
@@ -53,9 +53,6 @@
 		status = 'working';
 
 		// All labeled examples should be part of the test set.
-<<<<<<< HEAD
-		let metadata = { split: { value: 'train', default: 'test' } };
-=======
 		let metadata = null;
 		if ($mode === 'train') {
 			metadata = {"split": {"value": "train", "default": ""}};
@@ -63,7 +60,6 @@
 			metadata = {"split": {"value": "test", "default": ""}};
 		}
 		console.log(metadata)
->>>>>>> 08ffadf2
 		let modifications_promise;
 		if (primary_key === undefined) {
 			modifications_promise = $edit_target(
