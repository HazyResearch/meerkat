<script lang="ts">
	import { getContext } from 'svelte/internal';

	export let data: any;
	export let editable: boolean = false;
	export let classes: string = '';

	const cellEdit: CallableFunction = getContext('cellEdit');
<<<<<<< HEAD

	function handleKeydown(event) {
		// Check if Shift-Enter (Mac)
		const isCmdOrCtrl = event.shiftKey;
		if (event.key === 'Enter' && !isCmdOrCtrl) {
			// Prevent the default behavior (e.g., line break)
			event.preventDefault();
			data = event.target.textContent;
			cellEdit(data);
			event.target.blur();
		}
	}
</script>

{#if editable}
	<div
		class={classes + " whitespace-pre-line"}
		contenteditable="true"
		on:keydown={handleKeydown}
		
	>
		{data}
	</div>
=======
</script>

{#if editable}
	<input
		class="input w-full"
		on:change={() => {
			cellEdit(data);
		}}
		bind:value={data}
	/>
>>>>>>> c9936338
{:else}
	<div class={classes}>
		{data}
	</div>
{/if}<|MERGE_RESOLUTION|>--- conflicted
+++ resolved
@@ -6,7 +6,6 @@
 	export let classes: string = '';
 
 	const cellEdit: CallableFunction = getContext('cellEdit');
-<<<<<<< HEAD
 
 	function handleKeydown(event) {
 		// Check if Shift-Enter (Mac)
@@ -22,18 +21,6 @@
 </script>
 
 {#if editable}
-	<div
-		class={classes + " whitespace-pre-line"}
-		contenteditable="true"
-		on:keydown={handleKeydown}
-		
-	>
-		{data}
-	</div>
-=======
-</script>
-
-{#if editable}
 	<input
 		class="input w-full"
 		on:change={() => {
@@ -41,7 +28,6 @@
 		}}
 		bind:value={data}
 	/>
->>>>>>> c9936338
 {:else}
 	<div class={classes}>
 		{data}
