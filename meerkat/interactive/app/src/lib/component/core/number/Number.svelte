<script lang="ts">
	import { getContext } from 'svelte/internal';

	export let data: any;
<<<<<<< HEAD
	export let dtype: string = "auto";
    export let precision: number = 3
    export let percentage: boolean = false
    export let classes: string = ""

    if(dtype === "auto"){
        if(typeof data === "number") {
            
            if(Number.isInteger(data)) {
                dtype = "int";
            } else {
                dtype = "float";
            }
        } else {
            dtype = "string"
        }
    }
    
    
    if (dtype === "float" && data !== "NaN") {
        if (percentage) {
            data = (data * 100).toPrecision(precision) + "%";
        } else if (!isNaN(data)) {
            data = data.toPrecision(precision);
        } else {
            data = "NaN";
        }
    }
=======
	export let dtype: string = 'auto';
	export let precision: number = 3;
	export let percentage: boolean = false;
	export let editable: boolean = false;
	export let classes: string = '';

	const cellEdit: CallableFunction = getContext('cellEdit');

	let invalid = false;
	let showInvalid = false;
>>>>>>> c9936338

	if (dtype === 'auto') {
		// The + operator converts a string or number to a number if possible
		if (typeof +data === 'number') {
			data = +data;
			if (Number.isInteger(data)) {
				dtype = 'int';
			} else {
				dtype = 'float';
			}
		} else {
			dtype = 'string';
		}
	}

	if (dtype === 'float') {
		if (percentage) {
			data = (data * 100).toPrecision(precision) + '%';
		} else if (!isNaN(data)) {
			data = data.toPrecision(precision).toString();
		} else {
			data = 'NaN';
		}
	}
</script>

{#if editable}
	<input
		class={'input w-full' + (invalid && ' outline-red-500')}
		class:invalid={showInvalid}
		bind:value={data}
		on:input={() => (invalid = data !== '' && data !== 'NaN' && isNaN(data))}
		on:change={() => {
			if (invalid) {
				showInvalid = true;
				setTimeout(() => (showInvalid = false), 1000);
			} else {
				cellEdit(data === '' ? 0 : dtype === 'string' ? data : +data);
			}
		}}
	/>
{:else}
	<div class={classes}>
		{data}
	</div>
{/if}

<style>
	@keyframes shake {
		0% {
			margin-left: 0rem;
		}
		25% {
			margin-left: 0.5rem;
		}
		75% {
			margin-left: -0.5rem;
		}
		100% {
			margin-left: 0rem;
		}
	}

	.invalid {
		animation: shake 0.2s ease-in-out 0s 2;
	}
</style><|MERGE_RESOLUTION|>--- conflicted
+++ resolved
@@ -2,11 +2,11 @@
 	import { getContext } from 'svelte/internal';
 
 	export let data: any;
-<<<<<<< HEAD
-	export let dtype: string = "auto";
-    export let precision: number = 3
-    export let percentage: boolean = false
-    export let classes: string = ""
+	export let dtype: string = 'auto';
+	export let precision: number = 3;
+	export let percentage: boolean = false;
+	export let editable: boolean = false;
+	export let classes: string = '';
 
     if(dtype === "auto"){
         if(typeof data === "number") {
@@ -31,18 +31,10 @@
             data = "NaN";
         }
     }
-=======
-	export let dtype: string = 'auto';
-	export let precision: number = 3;
-	export let percentage: boolean = false;
-	export let editable: boolean = false;
-	export let classes: string = '';
-
 	const cellEdit: CallableFunction = getContext('cellEdit');
 
 	let invalid = false;
 	let showInvalid = false;
->>>>>>> c9936338
 
 	if (dtype === 'auto') {
 		// The + operator converts a string or number to a number if possible
