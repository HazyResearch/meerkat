--- conflicted
+++ resolved
@@ -5,7 +5,6 @@
 from meerkat.interactive.endpoint import EndpointProperty
 from meerkat.interactive.event import EventInterface
 from meerkat.interactive.formatter.base import register_placeholder
-from meerkat.interactive.event import EventInterface
 
 
 class OnEditInterface(EventInterface):
@@ -33,14 +32,10 @@
 class Table(Component):
     df: DataFrame
     selected: List[str] = []
-<<<<<<< HEAD
     single_select: bool = False
 
-    on_edit: EndpointProperty = None
+    on_edit: EndpointProperty[OnEditInterface] = None
     on_select: EndpointProperty[OnSelectTable] = None
-=======
-    on_edit: EndpointProperty[OnEditInterface] = None
->>>>>>> 6e5772fb
 
     def __init__(
         self,
@@ -57,7 +52,6 @@
             df (DataFrame): The DataFrame to display.
             selected (List[int], optional): The indices of the rows selected in the \
                 gallery. Useful for labeling and other tasks. Defaults to [].
-<<<<<<< HEAD
             allow_selection (bool, optional): Whether to allow the user to select \
                 rows. Defaults to False.
             single_select: Whether to allow the user to select only one row.
@@ -69,13 +63,9 @@
             on_edit=on_edit,
             on_select=on_select,
         )
-=======
-        """
-        super().__init__(df=df, selected=selected, on_edit=on_edit)
 
     def _get_ipython_height(self):
         return "450px"
->>>>>>> 6e5772fb
 
 
 register_placeholder(
