from typing import List, Union

import numpy as np

from meerkat.interactive.edit import EditTarget
from meerkat.interactive.graph import Box, Store, make_box, make_store

from ..abstract import Component


class Editor(Component):

    name = "Editor"

    def __init__(
        self,
        df: Box,
        col: Union[Store, str],
        target: EditTarget = None,
        selected: Store[List[int]] = None,
        primary_key: str = None,
<<<<<<< HEAD
        title: str = None,
=======
>>>>>>> af651502
    ) -> None:
        super().__init__()
        self.col = make_store(col)
        self.text = make_store("")
        self.primary_key = primary_key

        self.df = make_box(df)
        if target is None:
            df["_edit_id"] = np.arange(len(df))
            target = EditTarget(self.df, "_edit_id", "_edit_id")
        self.target = target
        self.selected = selected
        self.title = title if title is not None else ""

    @property
    def props(self):
        return {
            "df": self.df.config,
            "target": self.target.config,
            "col": self.col.config,
            "text": self.text.config,
            "selected": self.selected.config,
            "primary_key": self.primary_key,
            "title": self.title,
        }<|MERGE_RESOLUTION|>--- conflicted
+++ resolved
@@ -19,10 +19,7 @@
         target: EditTarget = None,
         selected: Store[List[int]] = None,
         primary_key: str = None,
-<<<<<<< HEAD
         title: str = None,
-=======
->>>>>>> af651502
     ) -> None:
         super().__init__()
         self.col = make_store(col)
