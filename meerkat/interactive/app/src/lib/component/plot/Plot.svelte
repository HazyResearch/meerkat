--- conflicted
+++ resolved
@@ -27,13 +27,8 @@
 	let metadata: Array<any> = [];
 	
 	let get_datum = async (box_id: string): Promise<Array<Point2D>> => {
-<<<<<<< HEAD
-		// Fetch all the data from the datapanel for the columns to be plotted
-		let rows = await $get_rows(box_id, 0, undefined, undefined, [$x, $y, $id, ...metadata_columns]);
-=======
 		// Fetch all the data from the dataframe for the columns to be plotted
 		let rows = await $get_rows(box_id, 0, undefined, undefined, [$x, $y, id, ...metadata_columns]);
->>>>>>> af651502
 		let datum: Array<Point2D> = [];
 		rows.rows?.forEach((row: any, index: number) => {
 			datum.push({
