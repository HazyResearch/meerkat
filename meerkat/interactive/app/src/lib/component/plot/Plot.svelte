--- conflicted
+++ resolved
@@ -16,7 +16,7 @@
 	export let y_label: Writable;
 	export let type: string;
 	export let padding: number = 10;
-<<<<<<< HEAD
+	export let keys_to_remove: Writable;
 	// The columns corresponding to metadata to track.
 	export let metadata_columns: Array<string> = [];
 	// Array of metadata objects. Each metadata object can have any arbitrary number
@@ -25,14 +25,7 @@
 
 	let get_datum = async (box_id: string): Promise<Array<Point2D>> => {
 		// Fetch all the data from the datapanel for the columns to be plotted
-		let rows = await $get_rows(box_id, 0, undefined, undefined, [$x, $y, ...metadata_columns]);
-=======
-	export let keys_to_remove: Writable;
-
-	let get_datum = async (box_id: string): Promise<Array<Point2D>> => {
-		// Fetch all the data from the datapanel for the columns to be plotted
-		let rows = await $get_rows(box_id, 0, undefined, undefined, [$x, $y, 'key']);
->>>>>>> 76debe1f
+		let rows = await $get_rows(box_id, 0, undefined, undefined, [$x, $y, 'key', ...metadata_columns]);
 		let datum: Array<Point2D> = [];
 		rows.rows?.forEach((row: any, index: number) => {
 			datum.push({
@@ -48,7 +41,7 @@
 			metadata = [];
 			rows.rows?.forEach((row: any) => {
 				const metadata_obj = metadata_columns.reduce((accumulator: any, column: string, index: number) => {
-					accumulator[column] = row[index + 2];
+					accumulator[column] = row[index + 3];
 					return accumulator;
 				}, {});
 				metadata.push(metadata_obj);
@@ -66,12 +59,8 @@
 <div class="flex-1 flex flex-col items-center ml-16">
 	{#await datum_promise}
 		<ScatterPlot
-<<<<<<< HEAD
-			data={[{ x: 0, y: 0, id: 0 }]}
+			data={[{ x: 0, y: 0, id: 0, key: 0 }]}
 			metadata={[]}
-=======
-			data={[{ x: 0, y: 0, id: 0, key: 0 }]}
->>>>>>> 76debe1f
 			bind:xlabel={$x_label}
 			bind:ylabel={$y_label}
 			width="90%"
