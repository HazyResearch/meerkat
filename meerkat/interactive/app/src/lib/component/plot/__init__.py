from typing import Sequence, Union

from meerkat.dataframe import DataFrame
from meerkat.interactive.graph import Pivot, Store, make_store

from ..abstract import Component


class Plot(Component):
    name: str = "Plot"

    def __init__(
        self,
<<<<<<< HEAD
        data: Pivot[DataPanel],
        x: Union[str, Store],
        y: Union[str, Store],
        x_label: Union[str, Store] = None,
        y_label: Union[str, Store] = None,
        id: Union[str, Store] = "key",
        selection: Union[list, Store] = None,
=======
        data: Pivot[DataFrame],
        selection: Union[list, Store],
        x: Union[str, Store],
        y: Union[str, Store],
        x_label: Union[str, Store],
        y_label: Union[str, Store],
        id: Union[str, Store] = "key",
>>>>>>> af651502
        type: str = "scatter",
        slot: str = None,
        keys_to_remove: Union[str, Store] = None,
        metadata_columns: Sequence[str] = None,
        can_remove: bool = True,
    ) -> None:
        super().__init__()
        if selection is None:
            selection = []

        self.data = data
        self.selection = make_store(selection)
        self.x = make_store(x)
        self.y = make_store(y)
        self.id_col = id
        self.x_label = self.x if x_label is None else make_store(x_label)
        self.y_label = self.y if y_label is None else make_store(y_label)
        self.type = type
        self.slot = slot
        self.can_remove = can_remove

        if metadata_columns is None:
            metadata_columns = []
        self.metadata_columns = metadata_columns

        if keys_to_remove is None:
            keys_to_remove = []
        self.keys_to_remove = make_store(keys_to_remove)

    @property
    def props(self):
        props = {
            "df": self.data.config,
            "selection": self.selection.config,
            "x": self.x.config,
            "y": self.y.config,
            "x_label": self.x_label.config,
            "y_label": self.y_label.config,
            "type": self.type,
            "id": self.id_col if isinstance(self.id_col, str) else self.id_col.config,
            "keys_to_remove": self.keys_to_remove.config,
            "can_remove": self.can_remove,
        }
        if self.slot is not None:
            props["slot"] = self.slot
        if self.metadata_columns is not None:
            props["metadata_columns"] = self.metadata_columns
        return props<|MERGE_RESOLUTION|>--- conflicted
+++ resolved
@@ -11,15 +11,6 @@
 
     def __init__(
         self,
-<<<<<<< HEAD
-        data: Pivot[DataPanel],
-        x: Union[str, Store],
-        y: Union[str, Store],
-        x_label: Union[str, Store] = None,
-        y_label: Union[str, Store] = None,
-        id: Union[str, Store] = "key",
-        selection: Union[list, Store] = None,
-=======
         data: Pivot[DataFrame],
         selection: Union[list, Store],
         x: Union[str, Store],
@@ -27,7 +18,6 @@
         x_label: Union[str, Store],
         y_label: Union[str, Store],
         id: Union[str, Store] = "key",
->>>>>>> af651502
         type: str = "scatter",
         slot: str = None,
         keys_to_remove: Union[str, Store] = None,
