--- conflicted
+++ resolved
@@ -5,13 +5,5 @@
 
 
 class Table(Component):
-<<<<<<< HEAD
     df: DataFrame
-    per_page: int = 100
-=======
-
-    df: DataFrame
-    edit_target: EditTarget = None
-    per_page: int = 100
-    column_widths: list = None
->>>>>>> 2b140aef
+    per_page: int = 100