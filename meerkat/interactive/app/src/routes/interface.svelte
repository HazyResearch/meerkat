--- conflicted
+++ resolved
@@ -109,32 +109,23 @@
 	const _add = writable(add);
 	const _match = writable(match);
     const _get_rows = writable(get_rows);
-<<<<<<< HEAD
     const _edit = writable(edit);
-=======
 	const _store_trigger = writable(store_trigger);
->>>>>>> d8891d22
 
 	$: $_get_schema = get_schema;
 	$: $_add = add;
 	$: $_match = match;
     $: $_get_rows = get_rows;
-<<<<<<< HEAD
     $: $_edit = edit;
-=======
 	$: $_store_trigger = store_trigger;
->>>>>>> d8891d22
 
 	$: context = {
 		get_schema: _get_schema,
 		add: _add,
 		match: _match,
         get_rows: _get_rows,
-<<<<<<< HEAD
         edit: _edit,
-=======
 		store_trigger: _store_trigger,
->>>>>>> d8891d22
 	};
 	$: setContext('Interface', context);
 
