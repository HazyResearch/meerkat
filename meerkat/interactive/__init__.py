--- conflicted
+++ resolved
@@ -72,11 +72,7 @@
     "StoreFrontend",
     "make_store",
     "trigger",
-<<<<<<< HEAD
     "AutoComponent",
-=======
-    # Components
->>>>>>> 25ef85ea
     "Component",
     "Discover",
     "Gallery",
