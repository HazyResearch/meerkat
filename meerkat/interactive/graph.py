--- conflicted
+++ resolved
@@ -43,30 +43,7 @@
     is_store: bool = True
 
 
-<<<<<<< HEAD
-T = TypeVar("T", "DataPanel", "SliceBy")
-
-
-class Box(IdentifiableMixin, NodeMixin, Generic[T]):
-    identifiable_group: str = "boxes"
-
-    def __init__(self, obj):
-        super().__init__()
-        self.obj = obj
-    
-    @property
-    def columns(self):
-        @interface_op(nested_return=False)
-        def _get_columns(dp: "DataPanel") -> List[str]:
-            return dp.columns
-        return _get_columns(self)
-
-    @property
-    def config(self):
-        return BoxConfig(box_id=self.id, type="DataPanel")
-=======
 T = TypeVar("T", "DataFrame", "SliceBy")
->>>>>>> af651502
 
 
 class Modification(BaseModel, ABC):
@@ -115,6 +92,7 @@
     def config(self):
         return BoxConfig(box_id=self.id, type="DataFrame")
 
+    # TODO: wrap these in interface ops
     def __getattr__(self, name):
         return getattr(self.obj, name)
 
