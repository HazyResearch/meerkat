--- conflicted
+++ resolved
@@ -188,17 +188,6 @@
             stdout=out_file,
             stderr=err_file,
         )
-<<<<<<< HEAD
-        if match is not None:
-            break
-    
-    # TODO(Sabri): add check for Vite actually being installed, and provide instructions
-    # in the error message for fixing 
-    
-    if match is None:
-        raise ValueError(
-            f"Failed to start dev server: out={network_info.npm_server_out} err={network_info.npm_server_err}"
-=======
     else:
         print("Building Application...")
         p = subprocess.Popen(
@@ -230,7 +219,6 @@
             env=current_env,
             stdout=out_file,
             stderr=err_file,
->>>>>>> c5f24f16
         )
         os.chdir(libpath)
         
