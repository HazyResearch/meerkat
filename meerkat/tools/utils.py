--- conflicted
+++ resolved
@@ -5,11 +5,8 @@
 from typing import Any, Callable, Dict, List, Optional, Sequence
 
 import numpy as np
-<<<<<<< HEAD
-=======
 import pandas as pd
 import torch
->>>>>>> c2f31196
 import yaml
 from yaml.constructor import ConstructorError
 
@@ -187,7 +184,6 @@
         return lambda batch, *args, **kwargs: _function(batch, None, *args, **kwargs)
 
 
-<<<<<<< HEAD
 def convert_to_python(obj: Any):
     """Utility for converting NumPy and torch dtypes to native python types.
     Useful when sending objects to frontend.
@@ -201,7 +197,8 @@
         obj = obj.item()
 
     return obj
-=======
+
+
 def translate_index(index, length: int):
     def _is_batch_index(index):
         # np.ndarray indexed with a tuple of length 1 does not return an np.ndarray
@@ -244,5 +241,4 @@
         indices = np.arange(length)[index]
     else:
         raise TypeError("Object of type {} is not a valid index".format(type(index)))
-    return indices
->>>>>>> c2f31196
+    return indices