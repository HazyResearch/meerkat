--- conflicted
+++ resolved
@@ -60,19 +60,10 @@
 
     @property
     def data_dir(self):
-<<<<<<< HEAD
         return os.path.join(
             self.dataset_dir,
             self.VERSION_TO_URL[self.version].split("/")[-1].split(".")[0],
         )
-=======
-        if self.version == "full":
-            return os.path.join(self.dataset_dir, "imagenette2")
-        elif self.version == "160px":
-            return os.path.join(self.dataset_dir, "imagenette2-160")
-        else:
-            return os.path.join(self.dataset_dir, "imagenette2-320")
->>>>>>> c2f31196
 
     def build(self):
         df = self._build_df()
