import os


def download_url(url: str, dataset_dir: str, force: bool = False):
    os.makedirs(dataset_dir, exist_ok=True)

    from datasets.utils.file_utils import get_from_cache

    return get_from_cache(
        url, cache_dir=os.path.join(dataset_dir, "downloads"), force_download=force
    )


def extract(path: str, dst: str, extractor: str = None):
    from datasets.utils.extract import Extractor
    from datasets.utils.filelock import FileLock

    # Prevent parallel extractions
    lock_path = path + ".lock"
    with FileLock(lock_path):
<<<<<<< HEAD
        for extractor in Extractor.extractors.values():
            if extractor.is_extractable(input_path):
                return extractor.extract(input_path, dataset_dir)
        raise ValueError("Extraction method not found for {}".format(input_path))
=======
        # Support for older versions of datasets that have list of extractors instead
        # of dict of extractors
        extractors = (
            Extractor.extractors
            if isinstance(Extractor.extractors, list)
            else Extractor.extractors.values()
        )
        if extractor:
            return extractor.extract(path, dst)

        for extractor in extractors:
            if extractor.is_extractable(path):
                return extractor.extract(path, dst)
        raise ValueError("Extraction method not found for {}".format(path))


def download_google_drive(
    url: str = None, id: str = None, dst: str = None, is_folder: bool = False
):
    os.makedirs(dst, exist_ok=True)
    if (url is None) == (id is None):
        raise ValueError("Exactly one of url or id must be provided.")

    if dst is None:
        raise ValueError("dst must be provided.")

    try:
        import gdown
    except ImportError:
        raise ImportError(
            "Google Drive download requires gdown. Install with `pip install gdown`."
        )

    if is_folder:
        gdown.download_folder(url=url, id=id, output=dst)
    else:
        gdown.download(url=url, id=id, output=dst)
>>>>>>> c2f31196
<|MERGE_RESOLUTION|>--- conflicted
+++ resolved
@@ -18,12 +18,6 @@
     # Prevent parallel extractions
     lock_path = path + ".lock"
     with FileLock(lock_path):
-<<<<<<< HEAD
-        for extractor in Extractor.extractors.values():
-            if extractor.is_extractable(input_path):
-                return extractor.extract(input_path, dataset_dir)
-        raise ValueError("Extraction method not found for {}".format(input_path))
-=======
         # Support for older versions of datasets that have list of extractors instead
         # of dict of extractors
         extractors = (
@@ -60,5 +54,4 @@
     if is_folder:
         gdown.download_folder(url=url, id=id, output=dst)
     else:
-        gdown.download(url=url, id=id, output=dst)
->>>>>>> c2f31196
+        gdown.download(url=url, id=id, output=dst)