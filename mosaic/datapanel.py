"""DataPanel class."""
from __future__ import annotations

import logging
import os
import pathlib
from contextlib import contextmanager
from copy import copy, deepcopy
from typing import Callable, Dict, Iterable, List, Optional, Sequence, Tuple, Union

import cytoolz as tz
import datasets
import dill
import numpy as np
import pandas as pd
import torch
import ujson as json
import yaml
from datasets import DatasetInfo, NamedSplit
from datasets.arrow_dataset import DatasetInfoMixin
from jsonlines import jsonlines

import mosaic
from mosaic.columns.abstract import AbstractColumn
from mosaic.columns.cell_column import CellColumn
from mosaic.mixins.copying import DataPanelCopyMixin
from mosaic.mixins.inspect_fn import FunctionInspectorMixin
from mosaic.mixins.mapping import MappableMixin
from mosaic.mixins.materialize import MaterializationMixin
from mosaic.mixins.state import StateDictMixin
from mosaic.tools.identifier import Identifier
from mosaic.tools.utils import convert_to_batch_fn, recmerge

logger = logging.getLogger(__name__)

Example = Dict
Batch = Dict[str, Union[List, AbstractColumn]]
BatchOrDataset = Union[Batch, "DataPanel"]


class DataPanel(
    DatasetInfoMixin,
    DataPanelCopyMixin,
    FunctionInspectorMixin,
    MappableMixin,
    MaterializationMixin,
    StateDictMixin,
):
    """Mosaic DataPanel class."""

    # Path to a log directory
    logdir: pathlib.Path = pathlib.Path.home() / "mosaic/"

    # Create a directory
    logdir.mkdir(parents=True, exist_ok=True)

    def __init__(
        self,
        *args,
        identifier: Identifier = None,
        column_names: List[str] = None,
        info: DatasetInfo = None,
        split: Optional[NamedSplit] = None,
        **kwargs,
    ):
        # TODO(karan, sabri): copy columns when they're passed in and prevent users
        #  from setting visible_rows inside columns that belong to a datapanel

        logger.debug("Creating DataPanel.")

        # Data is a dictionary of columns
        self._data = {}

        # Single argument
        if len(args) == 1:
            assert column_names is None, "Don't pass in column_names."
            # The data is passed in
            data = args[0]

            # `data` is a dictionary
            if isinstance(data, dict) and len(data):
                data = self._create_columns(data)
                self._assert_columns_all_equal_length(data)
                self._data = data

            # `data` is a list
            elif isinstance(data, list) and len(data):
                # Transpose the list of dicts to a dict of lists i.e. a batch
                data = tz.merge_with(list, *data)
                # Assert all columns are the same length
                data = self._create_columns(data)
                self._assert_columns_all_equal_length(data)
                self._data = data

            # `data` is a datasets.Dataset
            elif isinstance(data, datasets.Dataset):
                self._data = self._create_columns(data[:])
                info, split = data.info, data.split

        # No argument
        elif len(args) == 0:

            # Use column_names to setup the data dictionary
            if column_names:
                self._check_columns_unique(column_names)
                self._data = {k: [] for k in column_names}

        # Setup the DatasetInfo
        info = info.copy() if info is not None else DatasetInfo()
        DatasetInfoMixin.__init__(self, info=info, split=split)

        # Create attributes for all columns and visible columns
        self.all_columns = list(self._data.keys())
        self._visible_columns = None

        # Create an identifier
        # TODO(Sabri): make _autobuild_identifier more informative
        self._identifier = Identifier(
            self._autobuild_identifier() if not identifier else identifier
        )

        # Create logging directory
        self._create_logdir()

        self._initialize_state()

        # TODO(Sabri): fix add_index for new datset
        # Add an index to the dataset
        if not self.has_index:
            self._add_index()

    @classmethod
    def _create_columns(cls, name_to_data: Dict[str, AbstractColumn.Columnable]):
        new_data = {}
        for column_name, data in name_to_data.items():
            new_data[column_name] = AbstractColumn.from_data(data=data)

        return new_data

    def _repr_pandas_(self):
        return pd.DataFrame(
            {
                f"{k} ({v.__class__.__name__})": v._repr_pandas_()
                for k, v in self.items()
            }
        )

    def _repr_html_(self):
        return self._repr_pandas_()._repr_html_()

    def __repr__(self):
        return f"{self.__class__.__name__}" f"(num_rows: {self.num_rows})"

    def __len__(self):
        # If only a subset of rows are visible
        if len(self.visible_columns) == 0:
            return 0
        return len(self[self.visible_columns[0]])

    def __contains__(self, item):
        return item in self.visible_columns

    def full_length(self):
        # If there are columns, full_length of any column, since they must be same size
        if self.column_names:
            return self._data[self.column_names[0]].full_length()
        return 0

    @property
    def column_names(self):
        """Column names in the dataset."""
        return self.all_columns

    @property
    def columns(self):
        """Column names in the dataset."""
        return self.column_names

    @property
    def num_rows(self):
        """Number of rows in the dataset."""
        return len(self)

    @property
    def shape(self):
        """Shape of the dataset (num_rows, num_columns)."""
        return self.num_rows, len(self.columns)

    @classmethod
    def _assert_columns_all_equal_length(cls, batch: Batch):
        """Check that all columns have the same length so that the data is
        tabular."""
        assert cls._columns_all_equal_length(
            batch
        ), "All columns must have equal length."

    @classmethod
    def _columns_all_equal_length(cls, batch: Batch):
        """Check that all columns have the same length so that the data is
        tabular."""
        if len(set([len(v) for k, v in batch.items()])) == 1:
            return True
        return False

    def _check_columns_exist(self, columns: List[str]):
        """Check that every column in `columns` exists."""
        for col in columns:
            assert col in self.all_columns, f"{col} is not a valid column."

    def _check_columns_unique(self, columns: List[str]):
        """Checks that all columns are unique."""
        assert len(columns) == len(set(columns))

    def _initialize_state(self):
        """Dataset state initialization."""
        # Show all columns by default
        self.visible_columns = copy(self.all_columns)

        # Set the features
        self._set_features()

    @property
    def visible_columns(self):
        return self._visible_columns

    @visible_columns.setter
    def visible_columns(self, columns: Optional[Sequence[str]] = None):
        if columns is None:
            # do nothing, keep old visible columns
            return
        for c in columns:
            if c not in self.all_columns:
                raise ValueError(f"Trying to set nonexistant column {c} to visible.")

        self._visible_columns = copy(columns)
        if "index" not in self._visible_columns and "index" in self.all_columns:
            self._visible_columns.append("index")

    @contextmanager
    def format(self, columns: List[str] = None):
        """Context where only `columns` will be visible."""
        # Get the current format
        current_format = self.get_format()

        if columns:
            # View only `columns`
            self.set_format(columns)
        else:
            # Use all columns
            self.set_format(self.column_names)
        try:
            yield
        finally:
            # Reset the format back
            self.set_format(current_format)

    def get_format(self) -> List[str]:
        """Get the dataset format."""
        return self.visible_columns

    def set_format(self, columns: List[str]):
        """Set the dataset format.

        Only `columns` are visible after set_format is invoked.
        """
        # Check that the columns exist
        self._check_columns_exist(columns)
        # Set visible columns
        self.visible_columns = columns

    def reset_format(self):
        """Reset the dataset format.

        All columns are visible.
        """
        # All columns are visible
        self.visible_columns = self.all_columns

    def _example_or_batch_to_batch(
        self, example_or_batch: Union[Example, Batch]
    ) -> Batch:

        # Check if example_or_batch is a batch
        is_batch = all(
            [isinstance(v, List) for v in example_or_batch.values()]
        ) and self._columns_all_equal_length(example_or_batch)

        # Convert to a batch if not
        if not is_batch:
            batch = {k: [v] for k, v in example_or_batch.items()}
        else:
            batch = example_or_batch

        return batch

    @classmethod
    def _merge_batch_and_output(cls, batch: Batch, output: Batch):
        """Merge an output during .map() into a batch."""
        combined = batch
        for k in output.keys():
            if k not in batch:
                combined[k] = output[k]
            else:
                if isinstance(batch[k][0], dict) and isinstance(output[k][0], dict):
                    combined[k] = [
                        recmerge(b_i, o_i) for b_i, o_i in zip(batch[k], output[k])
                    ]
                else:
                    combined[k] = output[k]
        return combined

    @classmethod
    def _mask_batch(cls, batch: Batch, boolean_mask: List[bool]):
        """Remove elements in `batch` that are masked by `boolean_mask`."""
        return {
            k: [e for i, e in enumerate(v) if boolean_mask[i]] for k, v in batch.items()
        }

    @property
    def identifier(self):
        """Identifier."""
        return self._identifier

    def _set_features(self):
        """Set the features of the dataset."""
        with self.format():
            self.info.features = None  # Features.from_arrow_schema(
            #     pa.Table.from_pydict(
            #         self[:1],
            #     ).schema
            # )

    def add_column(
        self, name: str, data: AbstractColumn.Columnable, overwrite=False
    ) -> None:
        """Add a column to the dataset."""

        assert (name not in self.all_columns) or overwrite, (
            f"Column with name `{name}` already exists, "
            f"set `overwrite=True` to overwrite."
        )

        column = AbstractColumn.from_data(data)

        assert len(column) == len(self), (
            f"`add_column` failed. "
            f"Values length {len(column)} != dataset length {len(self)}."
        )

        # Add the column
        self._data[name] = column
<<<<<<< HEAD
        # The overwrite check is already passing
=======
>>>>>>> 89800c44
        if name not in self.all_columns:
            self.all_columns.append(name)
            self.visible_columns.append(name)

        # Set features
        self._set_features()

        logger.info(f"Added column `{name}` with length `{len(column)}`.")

    def remove_column(self, column: str) -> None:
        """Remove a column from the dataset."""
        assert column in self.all_columns, f"Column `{column}` does not exist."

        # Remove the column
        del self._data[column]
        self.all_columns = [col for col in self.all_columns if col != column]
        self.visible_columns = [col for col in self.visible_columns if col != column]

        # Set features
        self._set_features()

        logger.info(f"Removed column `{column}`.")

    def select_columns(self, columns: List[str]) -> Batch:
        """Select a subset of columns."""
        for col in columns:
            assert col in self._data
        return tz.keyfilter(lambda k: k in columns, self._data)

    def append(
        self,
        dp: DataPanel,
        axis: Union[str, int] = "rows",
        suffixes: Tuple[str] = None,
        overwrite: bool = False,
    ) -> None:
        """Append a batch of data to the dataset.

        `example_or_batch` must have the same columns as the dataset
        (regardless of what columns are visible).
        """
        if axis == 0 or axis == "rows":
            # append new rows
            if set(dp.visible_columns) != set(self.visible_columns):
                unmatched_columns = set(dp.visible_columns) ^ set(self.visible_columns)
                raise ValueError(
                    "Can only append DataPanels along axis 0 (rows) if they have the "
                    f"same columns. Columns in one but not both: {unmatched_columns}."
                )
            return DataPanel(
                {self[column].append(dp[column]) for column in dp.visible_columns}
            )
        elif axis == 1 or axis == "columns":
            # append new columns
            if len(dp) != len(self):
                raise ValueError(
                    "Can only append DataPanels along axis 1 (columns) if they have the"
                    f"same length. {len(self)} != {len(dp)}"
                )

            shared = set(dp.visible_columns).intersection(set(self.visible_columns))
            if not overwrite and shared:
                if suffixes is None:
                    raise ValueError()
                left_suf, right_suf = suffixes
                data = {
                    **{k + left_suf if k in shared else k: v for k, v in self.items()},
                    **{k + right_suf if k in shared else k: v for k, v in dp.items()},
                }
            else:
                data = {**dict(self.items()), **dict(dp.items())}

            return DataPanel.from_batch(data)
        else:
            raise ValueError("DataPanel `axis` must be either 0 or 1.")

    def _add_index(self):
        """Add an index to the dataset."""
        self.add_column("index", [str(i) for i in range(len(self))])

    def head(self, n: int = 5) -> DataPanel:
        """Get the first `n` examples of the DataPanel."""
        return self.lz[:n]

    def tail(self, n: int = 5) -> DataPanel:
        """Get the last `n` examples of the DataPanel."""
        return self.lz[-n:]

    def _create_logdir(self):
        """Create and assign a directory for logging this dataset's files."""
        if self.identifier.name == "RGDataset":
            # TODO(karan): handle temporarily constructed datasets differently
            self.logdir /= str(self.identifier)
            self.logdir.mkdir(parents=True, exist_ok=True)
        else:
            self.logdir /= str(self.identifier)
            self.logdir.mkdir(parents=True, exist_ok=True)

    def _autobuild_identifier(self) -> Identifier:
        """Automatically build an identifier for the dataset using available
        information."""
        # Look for a name, otherwise assign a default
        _name = self.info.builder_name if self.info.builder_name else "RGDataset"

        # Check for split, version information
        split = str(self.split) if self.split else None
        version = str(self.version) if self.version else None

        # Add all available information to kwargs dict
        kwargs = {}
        if split:
            kwargs["split"] = split
        if version:
            kwargs["version"] = version

        # Create identifier
        return Identifier(_name=_name, **kwargs)

    def _get(self, index, materialize: bool = False):
        if isinstance(index, int):
            # int index => single row (dict)
            return {
                k: self._data[k]._get(index, materialize=materialize)
                for k in self.visible_columns
            }

        elif isinstance(index, str):
            # str index => column selection (AbstractColumn)
            if index in self.column_names:
                return self._data[index]
            raise AttributeError(f"Column {index} does not exist.")

        # cases where `index` returns a datapanel
        elif isinstance(index, slice):
            # slice index => multiple row selection (DataPanel)
            return DataPanel.from_batch(
                {
                    k: self._data[k]._get(index, materialize=materialize)
                    for k in self.visible_columns
                }
            )

        elif (isinstance(index, tuple) or isinstance(index, list)) and len(index):
            # tuple or list index => multiple row selection (DataPanel)
            if isinstance(index[0], str):
                if not set(index).issubset(self.visible_columns):
                    missing_cols = set(self.visible_columns) - set(index)
                    raise ValueError(f"DataPanel does not have columns {missing_cols}")
                dp = self.view()
                dp.visible_columns = index
                return dp

            return DataPanel.from_batch(
                {
                    k: self._data[k]._get(index, materialize=materialize)
                    for k in self.visible_columns
                }
            )
        elif isinstance(index, np.ndarray):
            if len(index.shape) != 1:
                raise ValueError(
                    "Index must have 1 axis, not {}".format(len(index.shape))
                )
            # numpy array index => multiple row selection (DataPanel)
            return DataPanel.from_batch(
                {
                    k: self._data[k]._get(index, materialize=materialize)
                    for k in self.visible_columns
                }
            )
        elif isinstance(index, AbstractColumn):
            # column index => multiple row selection (DataPanel)
            return DataPanel.from_batch(
                {
                    k: self._data[k]._get(index, materialize=materialize)
                    for k in self.visible_columns
                }
            )
        else:
            raise TypeError("Invalid index type: {}".format(type(index)))

    def __getitem__(self, index):
        return self._get(index, materialize=True)

    @property
    def has_index(self) -> bool:
        """Check if the dataset has an index column."""
        if self.column_names:
            return "index" in self.column_names
        # Just return True if the dataset is empty
        return True

    @classmethod
    def uncached_batch(cls, batch: Batch, copy=True) -> Batch:
        """Return batch with the "cache" and "slices" columns removed."""
        return tz.keyfilter(
            lambda k: k not in ["cache", "slices"], deepcopy(batch) if copy else batch
        )

    @classmethod
    def uncached_example(cls, example: Dict, copy=True) -> Dict:
        """Return example with the "cache" and "slices" columns removed."""
        return tz.keyfilter(
            lambda k: k not in ["cache", "slices"],
            deepcopy(example) if copy else example,
        )

    @classmethod
    def load_huggingface(cls, *args, **kwargs):
        """Load a Huggingface dataset as a DataPanel.

        Use this to replace `datasets.load_dataset`, so

        >>> dict_of_datasets = datasets.load_dataset('boolq')

        becomes

        >>> dict_of_datapanels = DataPanel.load_huggingface('boolq')
        """
        # Load the dataset
        dataset = datasets.load_dataset(*args, **kwargs)

        if isinstance(dataset, dict):
            return dict(
                map(
                    lambda t: (t[0], cls(t[1])),
                    dataset.items(),
                )
            )
        else:
            return cls(dataset)

    @classmethod
    def from_columns(
        cls,
        columns: Dict[str, AbstractColumn],
        identifier: Identifier = None,
    ) -> DataPanel:
        """Create a Dataset from a dict of columns."""
        return cls(
            columns,
            identifier=identifier,
        )

    @classmethod
    def from_jsonl(
        cls,
        json_path: str,
        identifier: Identifier = None,
    ) -> DataPanel:
        """Load a dataset from a .jsonl file on disk, where each line of the
        json file consists of a single example."""
        with open(json_path) as f:
            data = {k: [] for k in json.loads(f.readline())}
        # Load the .jsonl file
        with open(json_path) as f:
            for line in f:
                line = json.loads(line)
                for k in data:
                    data[k].append(line[k])

        return cls(
            data,
            identifier=identifier
            if identifier
            else Identifier("Jsonl", jsonl=json_path),
        )

    @classmethod
    def from_batch(
        cls,
        batch: Batch,
        identifier: Identifier = None,
    ) -> DataPanel:
        """Convert a batch to a Dataset."""
        return cls(batch, identifier=identifier)

    @classmethod
    def from_batches(
        cls,
        batches: Sequence[Batch],
        identifier: Identifier = None,
    ) -> DataPanel:
        """Convert a list of batches to a dataset."""

        return cls.from_batch(
            tz.merge_with(
                tz.compose(list, tz.concat),
                *batches,
            ),
            identifier=identifier,
        )

    @classmethod
    def from_dict(
        cls,
        d: Dict,
        identifier: Identifier = None,
    ) -> DataPanel:
        """Convert a dictionary to a dataset.

        Alias for Dataset.from_batch(..).
        """
        return cls.from_batch(
            batch=d,
            identifier=identifier,
        )

    @classmethod
    def from_pandas(
        cls,
        df: pd.DataFrame,
        identifier: Identifier = None,
    ):
        """Create a Dataset from a pandas DataFrame."""
        return cls.from_batch(
            df.to_dict("series"),
            identifier=identifier,
        )

    @classmethod
    def from_csv(cls, filepath: str, *args, **kwargs):
        """Create a Dataset from a csv file.

        Args:
            filepath (str): The file path or buffer to load from.
                Same as :func:`pandas.read_csv`.
            *args: Argument list for :func:`pandas.read_csv`.
            **kwargs: Keyword arguments for :func:`pandas.read_csv`.

        Returns:
            DataPanel: The constructed datapanel.
        """
        return cls.from_pandas(pd.read_csv(filepath, *args, **kwargs))

    @classmethod
    def from_feather(
        cls,
        path: str,
        identifier: Identifier = None,
    ):
        """Create a Dataset from a feather file."""
        return cls.from_batch(
            pd.read_feather(path).to_dict("list"),
            identifier=Identifier("Feather", path=path)
            if not identifier
            else identifier,
        )

    def to_pandas(self) -> pd.DataFrame:
        """Convert a Dataset to a pandas DataFrame."""
        return pd.DataFrame({name: column.to_pandas() for name, column in self.items()})

    def to_jsonl(self, path: str) -> None:
        """Save a Dataset to a jsonl file."""
        with jsonlines.open(path, mode="w") as writer:
            for example in self:
                writer.write(example)

    def _get_collate_fns(self, columns: Iterable[str] = None):
        columns = self._data.keys() if columns is None else columns
        return {name: self._data[name].collate for name in columns}

    def _collate(self, batch: List):
        batch = tz.merge_with(list, *batch)
        column_to_collate = self._get_collate_fns(batch.keys())
        new_batch = {}
        for name, values in batch.items():
            new_batch[name] = column_to_collate[name](values)
        dp = DataPanel.from_batch(new_batch)
        return dp

    @staticmethod
    def _convert_to_batch_fn(
        function: Callable, with_indices: bool, materialize: bool = True
    ) -> callable:
        return convert_to_batch_fn(
            function=function, with_indices=with_indices, materialize=materialize
        )

    def batch(
        self,
        batch_size: int = 1,
        drop_last_batch: bool = False,
        num_workers: int = 0,
        materialize: bool = True,
        *args,
        **kwargs,
    ):
        """Batch the dataset.
        TODO:

        Args:
            batch_size: integer batch size
            drop_last_batch: drop the last batch if its smaller than batch_size

        Returns:
            batches of data
        """
        cell_columns, batch_columns = [], []
        for name, column in self.items():
            if isinstance(column, CellColumn):
                cell_columns.append(name)
            else:
                batch_columns.append(name)

        if batch_columns:
            batch_indices = []
            indices = np.arange(len(self))
            for i in range(0, len(self), batch_size):
                if drop_last_batch and i + batch_size > len(self):
                    continue
                batch_indices.append(indices[i : i + batch_size])
            batch_dl = torch.utils.data.DataLoader(
                self[batch_columns] if materialize else self[batch_columns].lz,
                sampler=batch_indices,
                batch_size=None,
                batch_sampler=None,
                drop_last=drop_last_batch,
                num_workers=num_workers,
                *args,
                **kwargs,
            )

        if cell_columns:
            cell_dl = torch.utils.data.DataLoader(
                self[cell_columns] if materialize else self[cell_columns].lz,
                batch_size=batch_size,
                collate_fn=self._collate,
                drop_last=drop_last_batch,
                num_workers=num_workers,
                *args,
                **kwargs,
            )

        if batch_columns and cell_columns:
            for cell_batch, batch_batch in zip(cell_dl, batch_dl):
                yield DataPanel.from_batch({**cell_batch._data, **batch_batch._data})
        elif batch_columns:
            for batch_batch in batch_dl:
                yield batch_batch
        elif cell_columns:
            for cell_batch in cell_dl:
                yield cell_batch

    def update(
        self,
        function: Optional[Callable] = None,
        with_indices: bool = False,
        input_columns: Optional[Union[str, List[str]]] = None,
        batched: bool = False,
        batch_size: Optional[int] = 1,
        remove_columns: Optional[List[str]] = None,
        num_workers: int = 0,
        materialize: bool = True,
        pbar: bool = False,
        **kwargs,
    ) -> DataPanel:
        """Update the columns of the dataset."""
        # TODO(karan): make this fn go faster
        # most of the time is spent on the merge, speed it up further

        # Return if the function is None
        if function is None:
            logger.info("`function` None, returning None.")
            return self

        # Return if `self` has no examples
        if not len(self):
            logger.info("Dataset empty, returning None.")
            return self

        # Get some information about the function
        with self.format(input_columns):
            function_properties = self._inspect_function(
                function, with_indices, batched, materialize=materialize
            )
            assert (
                function_properties.dict_output
            ), f"`function` {function} must return dict."

        if not batched:
            # Convert to a batch function
            function = convert_to_batch_fn(
                function, with_indices=with_indices, materialize=materialize
            )
            logger.info(f"Converting `function` {function} to batched function.")

        # Update always returns a new dataset
        logger.info("Running update, a new dataset will be returned.")

        # Copy the ._data dict with a reference to the actual columns
        new_dp = self.view()

        # Calculate the values for the new columns using a .map()
        output = new_dp.map(
            function=function,
            with_indices=with_indices,
            batched=True,
            batch_size=batch_size,
            num_workers=num_workers,
            input_columns=input_columns,
            materialize=materialize,
            pbar=pbar,
        )

        # Add new columns for the update
        for col, vals in output._data.items():
            if col == "index":
                continue
            new_dp.add_column(col, vals, overwrite=True)

        # Remove columns
        if remove_columns:
            for col in remove_columns:
                new_dp.remove_column(col)
            logger.info(f"Removed columns {remove_columns}.")

        return new_dp

    def map(
        self,
        function: Optional[Callable] = None,
        with_indices: bool = False,
        input_columns: Optional[Union[str, List[str]]] = None,
        batched: bool = False,
        batch_size: Optional[int] = 1,
        drop_last_batch: bool = False,
        num_workers: int = 0,
        output_type: type = None,
        mmap: bool = False,
        materialize: bool = True,
        pbar: bool = False,
        **kwargs,
    ) -> Optional[Union[Dict, List, AbstractColumn]]:
        input_columns = self.visible_columns if input_columns is None else input_columns
        with self.format(input_columns):
            return super().map(
                function=function,
                with_indices=with_indices,
                batched=batched,
                batch_size=batch_size,
                drop_last_batch=drop_last_batch,
                num_workers=num_workers,
                output_type=output_type,
                mmap=mmap,
                materialize=materialize,
                pbar=pbar,
                **kwargs,
            )

    def filter(
        self,
        function: Optional[Callable] = None,
        with_indices=False,
        input_columns: Optional[Union[str, List[str]]] = None,
        batched: bool = False,
        batch_size: Optional[int] = 1,
        drop_last_batch: bool = False,
        num_workers: int = 0,
        materialize: bool = True,
        pbar: bool = False,
        **kwargs,
    ) -> Optional[DataPanel]:
        """Filter operation on the DataPanel."""

        # Just return if the function is None
        if function is None:
            logger.info("`function` None, returning None.")
            return None

        # Return if `self` has no examples
        if not len(self):
            logger.info("DataPanel empty, returning None.")
            return None

        # Get some information about the function
        with self.format(input_columns):
            function_properties = self._inspect_function(
                function, with_indices, batched=batched, materialize=materialize
            )
            assert function_properties.bool_output, "function must return boolean."

        # Map to get the boolean outputs and indices
        logger.info("Running `filter`, a new DataPanel will be returned.")
        outputs = self.map(
            function=function,
            with_indices=with_indices,
            input_columns=input_columns,
            batched=batched,
            batch_size=batch_size,
            drop_last_batch=drop_last_batch,
            num_workers=num_workers,
            materialize=materialize,
            pbar=pbar,
        )
        indices = np.where(outputs)[0]

        # filter returns a new datapanel
        new_datapanel = self.view()
        for column in new_datapanel._data.values():
            column.visible_rows = indices

        return new_datapanel

    def merge(
        self,
        right: mosaic.DataPanel,
        how: str = "inner",
        on: Union[str, List[str]] = None,
        left_on: Union[str, List[str]] = None,
        right_on: Union[str, List[str]] = None,
        sort: bool = False,
        suffixes: Sequence[str] = ("_x", "_y"),
        validate=None,
        keep_indexes: bool = False,
    ):
        from mosaic import merge

        return merge(
            self,
            right,
            how=how,
            on=on,
            left_on=left_on,
            right_on=right_on,
            sort=sort,
            suffixes=suffixes,
            validate=validate,
            keep_indexes=keep_indexes,
        )

    def items(self):
        for name in self.visible_columns:
            yield name, self._data[name]

    def keys(self):
        return self.visible_columns

    def values(self):
        for name in self.visible_columns:
            yield self._data[name]

    @classmethod
    def read(
        cls,
        path: str,
        *args,
        **kwargs,
    ) -> DataPanel:
        """Load a DataPanel stored on disk."""

        # Load the metadata
        metadata = dict(
            yaml.load(open(os.path.join(path, "meta.yaml")), Loader=yaml.FullLoader)
        )

        state = dill.load(open(os.path.join(path, "state.dill"), "rb"))

        # Load the columns
        if not metadata["write_together"]:
            data = {
                name: dtype.read(os.path.join(path, "columns", name), *args, **kwargs)
                for name, dtype in metadata["column_dtypes"].items()
            }
            state["_data"] = data

        # Create a DataPanel from the loaded state
        datapanel = cls.from_state(state)

        return datapanel

    def write(
        self,
        path: str,
        write_together: bool = False,
    ) -> None:
        """Save a DataPanel to disk."""
        # Make all the directories to the path
        os.makedirs(path, exist_ok=True)

        # Get the DataPanel state
        state = self.get_state()

        # Get the metadata
        metadata = {
            "dtype": type(self),
            "column_dtypes": {name: type(col) for name, col in self._data.items()},
            "len": len(self),
            "write_together": write_together,
        }

        if not write_together:
            if "_data" not in state:
                raise ValueError(
                    "DataPanel's state must include `_data` when using "
                    "`write_together=False`."
                )
            del state["_data"]

            # Create a directory for the columns at `path`
            columns_path = os.path.join(path, "columns")
            os.makedirs(columns_path, exist_ok=True)

            # Save each column in the DataPanel separately
            for name, column in self._data.items():
                column.write(os.path.join(columns_path, name))

        # Write the state
        state_path = os.path.join(path, "state.dill")
        dill.dump(state, open(state_path, "wb"))

        # Save the metadata as a yaml file
        metadata_path = os.path.join(path, "meta.yaml")
        yaml.dump(metadata, open(metadata_path, "w"))

    @classmethod
    def from_state(cls, state: Dict, *args, **kwargs) -> DataPanel:
        datapanel = super(DataPanel, cls).from_state(state, *args, **kwargs)
        datapanel._create_logdir()
        datapanel._set_features()
        return datapanel

    @classmethod
    def _state_keys(cls) -> set:
        """List of attributes that describe the state of the object."""
        return {
            "_identifier",
            "_data",
            "all_columns",
            "_visible_columns",
            "_info",
            "_split",
        }<|MERGE_RESOLUTION|>--- conflicted
+++ resolved
@@ -349,10 +349,7 @@
 
         # Add the column
         self._data[name] = column
-<<<<<<< HEAD
-        # The overwrite check is already passing
-=======
->>>>>>> 89800c44
+
         if name not in self.all_columns:
             self.all_columns.append(name)
             self.visible_columns.append(name)
