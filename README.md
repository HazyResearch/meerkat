<div align="center">
    <img src="docs/assets/meerkat_banner.png" height=100 alt="Meerkat logo"/>

---

![GitHub Workflow Status](https://github.com/HazyResearch/meerkat/actions/workflows/.github/workflows/ci.yml/badge.svg)
[![GitHub](https://img.shields.io/github/license/HazyResearch/meerkat)](https://img.shields.io/github/license/HazyResearch/meerkat)
[![pre-commit](https://img.shields.io/badge/pre--commit-enabled-brightgreen?logo=pre-commit&logoColor=white)](https://github.com/pre-commit/pre-commit)


<<<<<<< HEAD
[**Website**](meerkat.wiki)
| [**Quickstart**](-quickstart)
=======
Meerkat is a open-source Python library designed for technical teams that want to interactively wrangle their unstructured data with foundation models.

[**Website**](http://meerkat.wiki)
| [**Quickstart**](http://meerkat.wiki/docs/start/quickstart-df.html)
>>>>>>> cd2276b8
| [**Docs**](http://meerkat.wiki/docs/index.html)
| [**Contributing**](CONTRIBUTING.md)
| [**Blogpost**](https://hazyresearch.stanford.edu/blog/2023-03-01-meerkat)

</div>

## ⚡️ Quickstart

We recommend installing Meerkat in a virtual environment,

```bash
pip install meerkat-ml
```

> **_GPU Install_**: If you want to use Meerkat with a GPU, you will need to install PyTorch with GPU support. See [here](https://pytorch.org/get-started/locally/) for more details.

<!-- ```bash
pip install "meerkat-ml @ git+https://github.com/robustness-gym/meerkat@clever-dev"
```  -->

> **_Optional Dependencies_**: some parts of Meerkat rely on optional dependencies e.g. audio processing may rely on utilities from `torchaudio`. We leave it up to you to install necessary dependencies when required. As a convenience, we provide bundles of optional dependencies that you can install e.g. `pip install meerkat-ml[text]` for text dependencies. See `setup.py` for a full list of optional dependencies.

Then try one of our demos,

```bash
mk demo match
```

To see a full list of demos, use `mk demo --help`. (If this didn't work for you, we'd appreciate if you could open an issue and let us know.)

**Next Steps**.
Check out our [Getting Started page](https://meerkat.readthedocs.io/en/dev/guide/guide.html) and our [documentation](https://meerkat.readthedocs.io/en/dev/guide/guide.html) to start building with Meerkat. As we work to make the documentation more comprehensive, please feel free to open an issue or reach out if you have any questions.

## Why Meerkat?

<p class="mt-4 text-gray-600 dark:text-gray-400">
    Meerkat is an open-source Python library, designed to help
    technical teams interactively wrangle images, videos, text
    documents and more with foundation models.
</p>
<p class="mt-4 text-gray-600 dark:text-gray-400 md:mb-8">
    Our goal is to make foundation models a more reliable
    software abstraction for processing unstructured datasets.
    <a href="{base}/blog"
        ><span class="text-violet-600"
            >Read our blogpost to learn more.</span
        ></a
    >
</p>

Meerkat’s approach is based on two pillars:

**(1) Heterogeneous data frames with extended API.** At the heart of Meerkat is a data frame that can store structured fields (e.g. numbers, strings, and dates) alongside complex objects (e.g. images, web pages, audio) and their tensor representations (e.g. embeddings, logits) in a single table. Meerkat's data frame API goes beyond structured data analysis libraries like Pandas by providing a set of FM-backed unstructured data operations.
```python
import meerkat as mk 

df = mk.from_csv("paintings.csv")
df["img"] = mk.files("img_path")
df["embeddings"] = mk.embed(df["img"], encoder="clip")
df
```
<div align="center">

<img src="website/static/dataframe-demo.gif" height=400 alt="Meerkat logo"/>
</div>

**(2) Interactivity in Python.** Meerkat provides interactive data frame visualizations that allow you to control foundation models as they process your data.
Meerkat visualizations are implemented in Python, so they can be composed and customized in notebooks or data scripts.
Labeling is critical for instructing and validating foundation models. Labeling GUIs are a priority in Meerkat.

```python
match = mk.gui.Match(df, 
	against="embedding", 
	engine="clip"
)
sorted_df = mk.sort(df, 
	by=match.criterion.name, 
	ascending=False
)
gallery = mk.gui.Gallery(sorted_df)
mk.gui.html.div([match, gallery])
```
<div align="center">
<img src="website/static/interact-demo.gif" height=400 alt="Meerkat logo"/>
</div>

## ✉️ About

Meerkat is being built by Machine Learning PhD students in the [Hazy Research](https://hazyresearch.stanford.edu) lab at Stanford. We're excited to build for a future where models will make it easier for teams to sift and reason through large volumes of data effortlessly. We have varied research backgrounds and have done research that touches all parts of the machine learning process: we've created new model architectures, studied model robustness and evaluation, worked on applications ranging from audio generation to medical imaging.

Please reach out to `kgoel [at] cs [dot] stanford [dot] edu, eyuboglu [at] stanford [dot] edu, and arjundd [at] stanford [dot] edu` if you would like to use Meerkat for a project, at your company or if you have any questions.<|MERGE_RESOLUTION|>--- conflicted
+++ resolved
@@ -7,16 +7,10 @@
 [![GitHub](https://img.shields.io/github/license/HazyResearch/meerkat)](https://img.shields.io/github/license/HazyResearch/meerkat)
 [![pre-commit](https://img.shields.io/badge/pre--commit-enabled-brightgreen?logo=pre-commit&logoColor=white)](https://github.com/pre-commit/pre-commit)
 
-
-<<<<<<< HEAD
-[**Website**](meerkat.wiki)
-| [**Quickstart**](-quickstart)
-=======
 Meerkat is a open-source Python library designed for technical teams that want to interactively wrangle their unstructured data with foundation models.
 
 [**Website**](http://meerkat.wiki)
 | [**Quickstart**](http://meerkat.wiki/docs/start/quickstart-df.html)
->>>>>>> cd2276b8
 | [**Docs**](http://meerkat.wiki/docs/index.html)
 | [**Contributing**](CONTRIBUTING.md)
 | [**Blogpost**](https://hazyresearch.stanford.edu/blog/2023-03-01-meerkat)
@@ -70,14 +64,16 @@
 Meerkat’s approach is based on two pillars:
 
 **(1) Heterogeneous data frames with extended API.** At the heart of Meerkat is a data frame that can store structured fields (e.g. numbers, strings, and dates) alongside complex objects (e.g. images, web pages, audio) and their tensor representations (e.g. embeddings, logits) in a single table. Meerkat's data frame API goes beyond structured data analysis libraries like Pandas by providing a set of FM-backed unstructured data operations.
+
 ```python
-import meerkat as mk 
+import meerkat as mk
 
 df = mk.from_csv("paintings.csv")
 df["img"] = mk.files("img_path")
 df["embeddings"] = mk.embed(df["img"], encoder="clip")
 df
 ```
+
 <div align="center">
 
 <img src="website/static/dataframe-demo.gif" height=400 alt="Meerkat logo"/>
@@ -88,17 +84,18 @@
 Labeling is critical for instructing and validating foundation models. Labeling GUIs are a priority in Meerkat.
 
 ```python
-match = mk.gui.Match(df, 
-	against="embedding", 
+match = mk.gui.Match(df,
+	against="embedding",
 	engine="clip"
 )
-sorted_df = mk.sort(df, 
-	by=match.criterion.name, 
+sorted_df = mk.sort(df,
+	by=match.criterion.name,
 	ascending=False
 )
 gallery = mk.gui.Gallery(sorted_df)
 mk.gui.html.div([match, gallery])
 ```
+
 <div align="center">
 <img src="website/static/interact-demo.gif" height=400 alt="Meerkat logo"/>
 </div>
