"""Test the context manager with stores."""
# import meerkat as mk


# # Example 1
# s1 = mk.gui.Store(5)

# with mk.gui.react():
#     r = s1 + 2

# # the interface_op decorator should be applied to the addition method.
# # Thus:
# # 1. r should be a store because it is in mk.gui.react()
# # 2. r should be on the graph.
# assert isinstance(r, mk.gui.Store), type(r)
# # assert r.has_trigger_children()

case = 1
if case == 0:
    import pandas as pd

    import meerkat as mk

    df = pd.DataFrame({"a": [1, 2, 3], "b": [4, 5, 6]})
    df = mk.DataFrame.from_pandas(df)

    @mk.gui.endpoint
    def reassign(df: mk.DataFrame):
        df["c"] = df["b"]

    print(df.inode)
    # df = mk.gui.Reference(df)
    with mk.gui.react():
        print("=============")
        columns_store = df.keys()

        print("Print inside ctx")
        print(list(df.inode.children.keys())[0].children)
        print(columns_store.inode)

    columns = df.keys()
    print(type(columns_store), columns_store)
    print(columns, type(columns))

    reassign(df).run()
    print(df)
    print(columns_store, type(columns_store))

elif case == 1:
    import meerkat as mk

    a = mk.gui.Store(1)

    with mk.gui.react():
        b = a + 1

<<<<<<< HEAD
# print(b, type(b))

with mk.gui.react():

    with mk.gui.no_react()
        
=======
    print(b, type(b))
>>>>>>> 1b651e33
<|MERGE_RESOLUTION|>--- conflicted
+++ resolved
@@ -54,13 +54,4 @@
     with mk.gui.react():
         b = a + 1
 
-<<<<<<< HEAD
-# print(b, type(b))
-
-with mk.gui.react():
-
-    with mk.gui.no_react()
-        
-=======
     print(b, type(b))
->>>>>>> 1b651e33
